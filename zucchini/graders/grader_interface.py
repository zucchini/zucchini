from abc import ABCMeta, abstractmethod

from ..utils import ConfigDictMixin


class GraderInterface(ConfigDictMixin):
    __metaclass__ = ABCMeta

    def __init__(self):
        """
        The class needs an init method that will take in all of its
        desired options from the config file as keyword args. Required
        options that need to be in the config file should not have
        default values. Optional ones can have default values but still
        need to exist as kwargs. Each of the elements in the options:
        section of the component config of the assignment will be passed
        as a keyword argument during initialization.
        """
        pass

    def list_prerequisites(self):
        """
        This function should return a list of Ubuntu 16.04 packages
        required to run this grader.
        """
        return []

<<<<<<< HEAD
    def list_extra_setup_commands(self):  # type: () -> List[str]
        """
        This function should return a list of extra one-time commands to
        run at Docker image creation time. This is Ubuntu.
        """
        return []

    def is_interactive(self):  # type: () -> bool
=======
    def is_interactive(self):
>>>>>>> 47eb9a40
        """
        Return True if and only if this grader will produce command-line
        prompts.
        """
        return False

    def needs_display(self):
        """
        Return True if and only if this grader expects a graphical
        environment, like $DISPLAY on GNU/Linux. Does not necessarily
        imply is_interactive() is True since some graders are
        noninteractive but still connect to a display server, like
        CircuitSim graders (since CircuitSim needs JavaFX).
        """
        return False

    @abstractmethod
    def part_from_config_dict(self, config_dict):
        """
        Convert and validate a dictionary parsed from the `parts'
        section of a component configuration to a Part instance.
        """
        pass

    @abstractmethod
    def grade(self,
              submission,
              path,
              parts):
        """
        This function should take in a Submission object and a path,
        where the path can be assumed to be the root of the submission
        directory (it will be a directory where the grading manager has
        copied the required files for this grader); then complete the
        grading on it, and then return a list of kasjdfkasjdfkj
        instances containing the result for each subcomponent.
        """
        pass


class Part(ConfigDictMixin):
    """
    Represent a `part' of grading which has its own weight and its own
    score: one prompt question, one unit test, etc.
    """

    __metaclass__ = ABCMeta

    @abstractmethod
    def __init__(self):
        """
        Subclasses should override this method and include
        required/optional config keys as arguments. Then you can simply
        return MyPartSubclass.from_config_dict(config_dict) in
        MyGrader.part_from_config_dict().
        """
        pass

    @abstractmethod
    def description(self):
        """
        Return a human-friendly description for this part. Used in grade
        breakdowns and logs.
        """
        pass<|MERGE_RESOLUTION|>--- conflicted
+++ resolved
@@ -25,18 +25,14 @@
         """
         return []
 
-<<<<<<< HEAD
     def list_extra_setup_commands(self):  # type: () -> List[str]
         """
         This function should return a list of extra one-time commands to
         run at Docker image creation time. This is Ubuntu.
         """
         return []
-
-    def is_interactive(self):  # type: () -> bool
-=======
+        
     def is_interactive(self):
->>>>>>> 47eb9a40
         """
         Return True if and only if this grader will produce command-line
         prompts.
