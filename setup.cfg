[bumpversion]
<<<<<<< HEAD
current_version = 0.3.2
=======
current_version = 0.4.1
>>>>>>> 73caf7d6
commit = True
tag = True

[bumpversion:file:setup.py]
search = version='{current_version}'
replace = version='{new_version}'

[bumpversion:file:zucchini/__init__.py]
search = __version__ = '{current_version}'
replace = __version__ = '{new_version}'

[bdist_wheel]
universal = 1

[flake8]
exclude = docs

[aliases]
<|MERGE_RESOLUTION|>--- conflicted
+++ resolved
@@ -1,9 +1,5 @@
 [bumpversion]
-<<<<<<< HEAD
-current_version = 0.3.2
-=======
 current_version = 0.4.1
->>>>>>> 73caf7d6
 commit = True
 tag = True
 
